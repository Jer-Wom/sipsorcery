--- conflicted
+++ resolved
@@ -1,1162 +1,1144 @@
-﻿//-----------------------------------------------------------------------------
-// Filename: RTPSession.cs
-//
-// Description: Represents an RTP session constituted of a single media stream. The session
-// does not control the sockets as they may be shared by multiple sessions.
-//
-// Author(s):
-// Aaron Clauson (aaron@sipsorcery.com)
-//
-// History:
-// 25 Aug 2019	Aaron Clauson	Created, Montreux, Switzerland.
-// 12 Nov 2019  Aaron Clauson   Added send event method.
-// 07 Dec 2019  Aaron Clauson   Big refactor. Brought in a lot of functions previously
-//                              in the RTPChannel class.
-//
-// License: 
-// BSD 3-Clause "New" or "Revised" License, see included LICENSE.md file.
-//-----------------------------------------------------------------------------
-
-using System;
-using System.Collections.Generic;
-using System.Linq;
-using System.Net;
-using System.Net.Sockets;
-using System.Threading;
-using System.Threading.Tasks;
-using Microsoft.Extensions.Logging;
-using SIPSorcery.Sys;
-
-namespace SIPSorcery.Net
-{
-    public delegate int ProtectRtpPacket(byte[] payload, int length, out int outputBufferLength);
-
-    internal class RtpTrack
-    {
-        public SDPMediaTypesEnum MediaType { get; private set; }
-        public uint Ssrc { get; internal set; }
-        public ushort SeqNum { get; internal set; }
-
-        /// <summary>
-        /// Inidicated whether this is a remote or a local track. A local track indicates
-        /// this RTP session is sending a particular media type. A remote track indicates
-        /// it's receiving it.
-        /// </summary>
-        public bool IsRemote { get; set; }
-
-        /// <summary>
-        /// Required when multiple RTP streams are being multiplexed. A single track session
-        /// can leave this as null and it will be matched to any incoming RTP payload ID.
-        /// </summary>
-        public List<int> PayloadIDs { get; private set; }
-
-        /// <summary>
-        /// Creates a lightweight class to track an RTP track within an RTP session. When 
-        /// supporting RFC3550 (the standard RTP specification) the relationship between
-        /// an RTP stream and session is 1:1. For WebRTC and RFC8101 there can be multiple
-        /// streams per session.
-        /// </summary>
-        /// <param name="mediaType">The type of media for this stream. There can only be one
-        /// stream per media type.</param>
-        /// <param name="payloadIDs">The list of payload ID's that are being used in RTP packets 
-        /// for this media type. Must be mutually exclusive between the audio and video tracks.</param>
-        public RtpTrack(SDPMediaTypesEnum mediaType, bool isRemote, List<int> payloadIDs)
-        {
-            MediaType = mediaType;
-            PayloadIDs = payloadIDs;
-            IsRemote = isRemote;
-
-            if (!isRemote)
-            {
-                Ssrc = Convert.ToUInt32(Crypto.GetRandomInt(0, Int32.MaxValue));
-                SeqNum = Convert.ToUInt16(Crypto.GetRandomInt(0, UInt16.MaxValue));
-            }
-        }
-
-        /// <summary>
-        /// Checks whether the payload ID in an RTP packet received from the remote call party
-        /// is in this track's list.
-        /// </summary>
-        /// <param name="payloadID">The payload ID to check against.</param>
-        /// <returns>True if the payload ID matches this stream. False if not.</returns>
-        public bool IsPayloadIDMatch(int payloadID)
-        {
-            if (PayloadIDs == null || PayloadIDs.Count() == 0)
-            {
-                return false;
-            }
-            else
-            {
-                return PayloadIDs.Any(x => x == payloadID);
-            }
-        }
-
-        /// <summary>
-        /// Updates the remote payload IDs for this session media type.
-        /// </summary>
-        /// <param name="remotePayloadIDs">The new list of remote payload IDs to match against.</param>
-        public void UpdatePayloadIDs(List<int> payloadIDs)
-        {
-            PayloadIDs = payloadIDs;
-        }
-    }
-
-    public class RTPSession : IDisposable
-    {
-        private const int RTP_MAX_PAYLOAD = 1400;
-
-        /// <summary>
-        /// From libsrtp: SRTP_MAX_TRAILER_LEN is the maximum length of the SRTP trailer
-        /// (authentication tag and MKI) supported by libSRTP.This value is
-        /// the maximum number of octets that will be added to an RTP packet by
-        /// srtp_protect().
-        /// 
-        /// srtp_protect():
-        /// @warning This function assumes that it can write SRTP_MAX_TRAILER_LEN
-        /// into the location in memory immediately following the RTP packet.
-        /// Callers MUST ensure that this much writable memory is available in
-        /// the buffer that holds the RTP packet.
-        /// 
-        /// srtp_protect_rtcp():
-        /// @warning This function assumes that it can write SRTP_MAX_TRAILER_LEN+4
-        /// to the location in memory immediately following the RTCP packet.
-        /// Callers MUST ensure that this much writable memory is available in
-        /// the buffer that holds the RTCP packet.
-        /// </summary>
-        public const int SRTP_MAX_PREFIX_LENGTH = 148;
-        private const int DEFAULT_AUDIO_CLOCK_RATE = 8000;
-        public const int H264_RTP_HEADER_LENGTH = 2;
-        public const int RTP_EVENT_DEFAULT_SAMPLE_PERIOD_MS = 50; // Default sample period for an RTP event as specified by RFC2833.
-
-        private static ILogger logger = Log.Logger;
-
-        private bool m_isRtcpMultiplexed = false;       // Indicates whether the RTP channel is multiplexing RTP and RTCP packets on the same port.
-        private IPEndPoint m_lastReceiveFromEndPoint;
-        private bool m_rtpEventInProgress;               // Gets set to true when an RTP event is being sent and the normal stream is interrupted.
-        private uint m_lastRtpTimestamp;                 // The last timestamp used in an RTP packet.    
-        private bool m_isClosed;
-
-        internal List<RtpTrack> m_tracks = new List<RtpTrack>();
-
-        public bool HasLocalAudioTrack
-        {
-            get { return m_tracks.Any(x => x.MediaType == SDPMediaTypesEnum.audio && !x.IsRemote); }
-        }
-
-        public bool HasLocalVideoTrack
-        {
-            get { return m_tracks.Any(x => x.MediaType == SDPMediaTypesEnum.video && !x.IsRemote); }
-        }
-
-        /// <summary>
-        /// The audio stream for this session. Will be null if only video is being sent.
-        /// </summary>
-        //internal RtpTrack AudioTrack;
-
-        /// <summary>
-        /// The reporting session for the audio stream. Will be null if only video is being sent.
-        /// </summary>
-        private RTCPSession m_audioRtcpSession;
-
-        /// <summary>
-        /// The video stream for this session. Will be null if only audio is being sent.
-        /// </summary>
-        //internal RtpTrack VideoTrack;
-
-        /// <summary>
-        /// The reporting session for the video stream. Will be null if only audio is being sent.
-        /// </summary>
-        private RTCPSession m_videoRtcpSession;
-
-        /// <summary>
-        /// Function pointer to an SRTP context that encrypts an RTP packet.
-        /// </summary>
-        private ProtectRtpPacket m_srtpProtect;
-
-        /// <summary>
-        /// Function pointer to an SRTP context that decrypts an RTP packet.
-        /// </summary>
-        private ProtectRtpPacket m_srtpUnprotect;
-
-        /// <summary>
-        /// Function pointer to an SRTCP context that encrypts an RTP packet.
-        /// </summary>
-        private ProtectRtpPacket m_srtcpControlProtect;
-
-        /// <summary>
-        /// Function pointer to an SRTP context that decrypts an RTP packet.
-        /// </summary>
-        private ProtectRtpPacket m_srtcpControlUnprotect;
-
-        /// <summary>
-        /// The RTP communications channel this session is sending and receiving on.
-        /// </summary>
-        public RTPChannel RtpChannel { get; private set; }
-
-        /// <summary>
-        /// Indicates whether this session is using a secure SRTP context to encrypt RTP and
-        /// RTCP packets.
-        /// </summary>
-        public bool IsSecure { get; private set; } = false;
-
-        /// <summary>
-        /// If this session is using a secure context this flag MUST be set to indicate
-        /// the security delegate (SrtpProtect, SrtpUnprotect etc) have been set.
-        /// </summary>
-        public bool IsSecureContextReady { get; private set; } = false;
-
-        /// <summary>
-        /// The remote RTP end point this session is sending to.
-        /// </summary>
-        public IPEndPoint DestinationEndPoint { get; private set; }
-
-        /// <summary>
-        /// The remote RTP control end point this session is sending to RTCP reports to.
-        /// </summary>
-        public IPEndPoint ControlDestinationEndPoint { get; private set; }
-
-        /// <summary>
-        /// In order to detect RTP events from the remote party this property needs to 
-        /// be set to the payload ID they are using.
-        /// </summary>
-        public int RemoteRtpEventPayloadID { get; set; }
-
-        /// <summary>
-        /// Gets fired when the session detects that the remote end point 
-        /// has changed. This is useful because the RTP socket advertised in an SDP
-        /// payload will often be different to the one the packets arrive from due
-        /// to NAT.
-        /// 
-        /// The parameters for the event are:
-        ///  - Original remote end point,
-        ///  - Most recent remote end point.
-        /// </summary>
-        public event Action<IPEndPoint, IPEndPoint> OnReceiveFromEndPointChanged;
-
-        /// <summary>
-        /// Gets fired when an RTP packet is received from a remote party.
-        /// </summary>
-        public event Action<SDPMediaTypesEnum, RTPPacket> OnRtpPacketReceived;
-
-        /// <summary>
-        /// Gets fired when an RTP event is detected on the remote call party's RTP stream.
-        /// </summary>
-        public event Action<RTPEvent> OnRtpEvent;
-
-        /// <summary>
-        /// Gets fired when the RTP session and underlying channel are closed.
-        /// </summary>
-        public event Action<string> OnRtpClosed;
-
-        /// <summary>
-        /// Gets fired when an RTCP report is received. This event is for diagnostics only.
-        /// </summary>
-        public event Action<SDPMediaTypesEnum, RTCPCompoundPacket> OnReceiveReport;
-
-        /// <summary>
-        /// Gets fired when an RTCP report is sent. This event is for diagnostics only.
-        /// </summary>
-        public event Action<SDPMediaTypesEnum, RTCPCompoundPacket> OnSendReport;
-
-        /// <summary>
-        /// Creates a new RTP session. The synchronisation source and sequence number are initialised to
-        /// pseudo random values.
-        /// </summary>
-        /// <param name="addrFamily">Determines whether the RTP channel will use an IPv4 or IPv6 socket.</param>
-        /// <param name="isRtcpMultiplexed">If true RTCP reports will be multiplexed with RTP on a single channel.
-        /// If false (standard mode) then a separate socket is used to send and receive RTCP reports.</param>
-        /// <param name="isSecure">If true indicated this session is using SRTP to encrypt and authorise
-        /// RTP and RTCP packets. No communications or reporting will commence until the 
-        /// is explicitly set as complete.</param>
-        public RTPSession(
-            AddressFamily addrFamily,
-            bool isRtcpMultiplexed,
-            bool isSecure)
-        {
-            m_isRtcpMultiplexed = isRtcpMultiplexed;
-            IsSecure = isSecure;
-
-            var channelAddress = (addrFamily == AddressFamily.InterNetworkV6) ? IPAddress.IPv6Any : IPAddress.Any;
-            RtpChannel = new RTPChannel(channelAddress, !isRtcpMultiplexed);
-
-            RtpChannel.OnRTPDataReceived += OnReceive;
-            RtpChannel.OnControlDataReceived += OnReceive; // RTCP packets could come on RTP or control socket.
-            RtpChannel.OnClosed += OnRTPChannelClosed;
-
-            // Start the RTP, and if required the Control, socket receivers and the RTCP session.
-            RtpChannel.Start();
-        }
-
-        /// <summary>
-        /// Creates a new RTP session. The synchronisation source and sequence number are initialised to
-        /// pseudo random values. This constructor also adds a default stream to the session. Typically this
-        /// is suitable for sessions that only have a single stream per session such as a standard SIP call.
-        /// </summary>
-        /// <param name="mediaType">The default media type for this RTP session. If media multiplexing
-        /// is being used additional streams can be added by calling AddStream.</param>
-        /// <param name="payloadTypeID">The payload type ID for this RTP stream. It's what gets set in the payload 
-        /// type ID field in the RTP header.</param>
-        /// <param name="addrFamily">Determines whether the RTP channel will use an IPv4 or IPv6 socket.</param>
-        /// <param name="isRtcpMultiplexed">If true RTCP reports will be multiplexed with RTP on a single channel.
-        /// If false (standard mode) then a separate socket is used to send and receive RTCP reports.</param>
-        /// <param name="isSecure">If true indicated this session is using SRTP to encrypt and authorise
-        /// RTP and RTCP packets. No communications or reporting will commence until the 
-        /// is explicitly set as complete.</param>
-        public RTPSession(
-            SDPMediaTypesEnum mediaType,
-            int payloadTypeID,
-            AddressFamily addrFamily,
-            bool isRtcpMultiplexed,
-            bool isSecure) : this(addrFamily, isRtcpMultiplexed, isSecure)
-        {
-            AddTrack(mediaType, false, new List<int> { payloadTypeID });
-        }
-
-        /// <summary>
-        /// Adds a media track to this session. If both an audio and video track are added
-        /// to a session they will be multiplexed on the same socket pair. Multiplexing is used by WebRTC.
-        /// This class needs to know the payload IDs for audio and video media types but does not need to 
-        /// know what they mean. It's up to consuming classes to extract the audio and video payloads.
-        /// </summary>
-        /// <param name="mediaType">The type of media for this stream. When multiplexing streams on an
-        /// RTP session there can be only one stream per media type.</param>
-        /// <param name="payloadIDs">A list of the payload IDs the remote party can set in their RTP headers.
-        /// Note that the remote payload ID for a particular format must match the local payload ID, i.e. if
-        /// the remote format ID for VP8 is 96 we must also use 96.</param>
-        public void AddTrack(SDPMediaTypesEnum mediaType, bool isRemote, List<int> payloadIDs)
-        {
-            if (!(mediaType == SDPMediaTypesEnum.audio || mediaType == SDPMediaTypesEnum.video))
-            {
-                throw new ApplicationException($"The RTPSession does not know how to transmit media type {mediaType}.");
-            }
-<<<<<<< HEAD
-            else if (m_tracks.Any(x => x.MediaType == mediaType && x.IsRemote == isRemote))
-=======
-            else if(m_tracks.Any(x => x.MediaType == mediaType && x.IsRemote == isRemote))
->>>>>>> f6454376
-            {
-                throw new ApplicationException($"Track for {mediaType} and {isRemote} already exists.");
-            }
-            else
-            {
-                if (mediaType == SDPMediaTypesEnum.audio)
-                {
-                    var audioTrack = new RtpTrack(SDPMediaTypesEnum.audio, isRemote, payloadIDs);
-
-                    if (m_audioRtcpSession == null)
-                    {
-                        m_audioRtcpSession = new RTCPSession(SDPMediaTypesEnum.audio, 0);
-                        m_audioRtcpSession.OnReportReadyToSend += SendRtcpReport;
-                        if (!IsSecure)
-                        {
-                            m_audioRtcpSession.Start();
-                        }
-                    }
-
-<<<<<<< HEAD
-                    m_tracks.Add(audioTrack);
-=======
-                        m_tracks.Add(audioTrack);
->>>>>>> f6454376
-                }
-                else if (mediaType == SDPMediaTypesEnum.video)
-                {
-                    var videoTrack = new RtpTrack(SDPMediaTypesEnum.video, isRemote, payloadIDs);
-
-                    if (m_videoRtcpSession == null)
-                    {
-                        m_videoRtcpSession = new RTCPSession(SDPMediaTypesEnum.video, 0);
-                        m_videoRtcpSession.OnReportReadyToSend += SendRtcpReport;
-                        if (!IsSecure)
-                        {
-                            m_videoRtcpSession.Start();
-                        }
-<<<<<<< HEAD
-                    }
-
-                    m_tracks.Add(videoTrack);
-                }
-=======
-                    }
-
-                        m_tracks.Add(videoTrack);
-                    }
->>>>>>> f6454376
-            }
-        }
-
-        /// <summary>
-        /// Sets the Secure RTP (SRTP) delegates and marks this session as ready for communications.
-        /// </summary>
-        /// <param name="protectRtp">SRTP encrypt RTP packet delegate.</param>
-        /// <param name="unprotectRtp">SRTP decrypt RTP packet delegate.</param>
-        /// <param name="protectRtcp">SRTP encrypt RTCP packet delegate.</param>
-        /// <param name="unprotectRtcp">SRTP decrypt RTCP packet delegate.</param>
-        public void SetSecurityContext(
-            ProtectRtpPacket protectRtp,
-            ProtectRtpPacket unprotectRtp,
-            ProtectRtpPacket protectRtcp,
-            ProtectRtpPacket unprotectRtcp)
-        {
-            m_srtpProtect = protectRtp;
-            m_srtpUnprotect = unprotectRtp;
-            m_srtcpControlProtect = protectRtcp;
-            m_srtcpControlUnprotect = unprotectRtcp;
-
-            IsSecureContextReady = true;
-
-            // Start the reporting sessions.
-            m_audioRtcpSession?.Start();
-            m_videoRtcpSession?.Start();
-
-            logger.LogDebug("Secure context successfully set on RTPSession.");
-        }
-
-        public void SetDestination(IPEndPoint rtpEndPoint, IPEndPoint rtcpEndPoint)
-        {
-            DestinationEndPoint = rtpEndPoint;
-            ControlDestinationEndPoint = rtcpEndPoint;
-        }
-
-        public void SendAudioFrame(uint timestamp, int payloadTypeID, byte[] buffer)
-        {
-            if (m_isClosed || m_rtpEventInProgress || DestinationEndPoint == null)
-            {
-                return;
-            }
-
-            try
-            {
-                var audioTrack = m_tracks.Where(x => x.MediaType == SDPMediaTypesEnum.audio && !x.IsRemote).FirstOrDefault();
-
-                if (audioTrack == null)
-                {
-                    logger.LogWarning("SendAudio was called on an RTP session without an audio stream.");
-                }
-                else
-                {
-                    for (int index = 0; index * RTP_MAX_PAYLOAD < buffer.Length; index++)
-                    {
-                        audioTrack.SeqNum = (ushort)(audioTrack.SeqNum % UInt16.MaxValue);
-
-                        int offset = (index == 0) ? 0 : (index * RTP_MAX_PAYLOAD);
-                        int payloadLength = (offset + RTP_MAX_PAYLOAD < buffer.Length) ? RTP_MAX_PAYLOAD : buffer.Length - offset;
-                        byte[] payload = new byte[payloadLength];
-
-                        Buffer.BlockCopy(buffer, offset, payload, 0, payloadLength);
-
-                        // RFC3551 specifies that for audio the marker bit should always be 0 except for when returning
-                        // from silence suppression. For video the marker bit DOES get set to 1 for the last packet
-                        // in a frame.
-                        int markerBit = 0;
-
-                        SendRtpPacket(RtpChannel, DestinationEndPoint, payload, timestamp, markerBit, payloadTypeID, audioTrack.Ssrc, audioTrack.SeqNum++, m_audioRtcpSession);
-                    }
-                }
-            }
-            catch (SocketException sockExcp)
-            {
-                logger.LogError("SocketException SendAudioFrame. " + sockExcp.Message);
-            }
-        }
-
-<<<<<<< HEAD
-        /// <summary>
-        /// Sends a VP8 frame as one or more RTP packets.
-        /// </summary>
-        /// <param name="timestamp">The timestamp to place in the RTP header. Needs
-        /// to be based on a 90Khz clock.</param>
-        /// <param name="payloadTypeID">The payload ID to place in the RTP header.</param>
-        /// <param name="buffer">The VP8 encoded payload.</param>
-=======
->>>>>>> f6454376
-        public void SendVp8Frame(uint timestamp, int payloadTypeID, byte[] buffer)
-        {
-            if (m_isClosed || m_rtpEventInProgress || DestinationEndPoint == null)
-            {
-                return;
-            }
-
-            try
-            {
-                var videoTrack = m_tracks.Where(x => x.MediaType == SDPMediaTypesEnum.video && !x.IsRemote).FirstOrDefault();
-
-                if (videoTrack == null)
-                {
-                    logger.LogWarning("SendVp8Frame was called on an RTP session without a video stream.");
-                }
-                else
-                {
-                    for (int index = 0; index * RTP_MAX_PAYLOAD < buffer.Length; index++)
-                    {
-                        videoTrack.SeqNum = (ushort)(videoTrack.SeqNum % UInt16.MaxValue);
-
-                        int offset = index * RTP_MAX_PAYLOAD;
-                        int payloadLength = (offset + RTP_MAX_PAYLOAD < buffer.Length) ? RTP_MAX_PAYLOAD : buffer.Length - offset;
-
-                        byte[] vp8HeaderBytes = (index == 0) ? new byte[] { 0x10 } : new byte[] { 0x00 };
-                        byte[] payload = new byte[payloadLength + vp8HeaderBytes.Length];
-                        Buffer.BlockCopy(vp8HeaderBytes, 0, payload, 0, vp8HeaderBytes.Length);
-                        Buffer.BlockCopy(buffer, offset, payload, vp8HeaderBytes.Length, payloadLength);
-
-                        int markerBit = ((offset + payloadLength) >= buffer.Length) ? 1 : 0; // Set marker bit for the last packet in the frame.
-
-                        SendRtpPacket(RtpChannel, DestinationEndPoint, payload, timestamp, markerBit, payloadTypeID, videoTrack.Ssrc, videoTrack.SeqNum++, m_videoRtcpSession);
-                    }
-                }
-            }
-            catch (SocketException sockExcp)
-            {
-                logger.LogError("SocketException SendVp8Frame. " + sockExcp.Message);
-            }
-        }
-
-        /// <summary>
-        /// Helper method to send a low quality JPEG image over RTP. This method supports a very abbreviated version of RFC 2435 "RTP Payload Format for JPEG-compressed Video".
-        /// It's intended as a quick convenient way to send something like a test pattern image over an RTSP connection. More than likely it won't be suitable when a high
-        /// quality image is required since the header used in this method does not support quantization tables.
-        /// </summary>
-        /// <param name="jpegBytes">The raw encoded bytes of the JPEG image to transmit.</param>
-        /// <param name="jpegQuality">The encoder quality of the JPEG image.</param>
-        /// <param name="jpegWidth">The width of the JPEG image.</param>
-        /// <param name="jpegHeight">The height of the JPEG image.</param>
-        /// <param name="framesPerSecond">The rate at which the JPEG frames are being transmitted at. used to calculate the timestamp.</param>
-        public void SendJpegFrame(uint timestamp, int payloadTypeID, byte[] jpegBytes, int jpegQuality, int jpegWidth, int jpegHeight)
-        {
-            if (m_isClosed || m_rtpEventInProgress || DestinationEndPoint == null)
-            {
-                return;
-            }
-
-            try
-            {
-                var videoTrack = m_tracks.Where(x => x.MediaType == SDPMediaTypesEnum.video && !x.IsRemote).FirstOrDefault();
-
-                if (videoTrack == null)
-                {
-                    logger.LogWarning("SendJpegFrame was called on an RTP session without a video stream.");
-                }
-                else
-                {
-                    for (int index = 0; index * RTP_MAX_PAYLOAD < jpegBytes.Length; index++)
-                    {
-                        uint offset = Convert.ToUInt32(index * RTP_MAX_PAYLOAD);
-                        int payloadLength = ((index + 1) * RTP_MAX_PAYLOAD < jpegBytes.Length) ? RTP_MAX_PAYLOAD : jpegBytes.Length - index * RTP_MAX_PAYLOAD;
-                        byte[] jpegHeader = CreateLowQualityRtpJpegHeader(offset, jpegQuality, jpegWidth, jpegHeight);
-
-                        List<byte> packetPayload = new List<byte>();
-                        packetPayload.AddRange(jpegHeader);
-                        packetPayload.AddRange(jpegBytes.Skip(index * RTP_MAX_PAYLOAD).Take(payloadLength));
-
-                        int markerBit = ((index + 1) * RTP_MAX_PAYLOAD < jpegBytes.Length) ? 0 : 1; ;
-                        SendRtpPacket(RtpChannel, DestinationEndPoint, packetPayload.ToArray(), timestamp, markerBit, payloadTypeID, videoTrack.Ssrc, videoTrack.SeqNum++, m_videoRtcpSession);
-                    }
-                }
-            }
-            catch (SocketException sockExcp)
-            {
-                logger.LogError("SocketException SendJpegFrame. " + sockExcp.Message);
-            }
-        }
-
-        /// <summary>
-        /// H264 frames need a two byte header when transmitted over RTP.
-        /// </summary>
-        /// <param name="frame">The H264 encoded frame to transmit.</param>
-        /// <param name="frameSpacing">The increment to add to the RTP timestamp for each new frame.</param>
-        /// <param name="payloadType">The payload type to set on the RTP packet.</param>
-        public void SendH264Frame(uint timestamp, int payloadTypeID, byte[] frame)
-        {
-            if (m_isClosed || m_rtpEventInProgress || DestinationEndPoint == null)
-            {
-                return;
-            }
-
-            try
-            {
-                var videoTrack = m_tracks.Where(x => x.MediaType == SDPMediaTypesEnum.video && !x.IsRemote).FirstOrDefault();
-
-                if (videoTrack == null)
-                {
-                    logger.LogWarning("SendH264Frame was called on an RTP session without a video stream.");
-                }
-                else
-                {
-                    for (int index = 0; index * RTP_MAX_PAYLOAD < frame.Length; index++)
-                    {
-                        int offset = index * RTP_MAX_PAYLOAD;
-                        int payloadLength = ((index + 1) * RTP_MAX_PAYLOAD < frame.Length) ? RTP_MAX_PAYLOAD : frame.Length - index * RTP_MAX_PAYLOAD;
-                        byte[] payload = new byte[payloadLength + H264_RTP_HEADER_LENGTH];
-
-                        // Start RTP packet in frame 0x1c 0x89
-                        // Middle RTP packet in frame 0x1c 0x09
-                        // Last RTP packet in frame 0x1c 0x49
-
-                        int markerBit = 0;
-                        byte[] h264Header = new byte[] { 0x1c, 0x09 };
-
-                        if (index == 0 && frame.Length < RTP_MAX_PAYLOAD)
-                        {
-                            // First and last RTP packet in the frame.
-                            h264Header = new byte[] { 0x1c, 0x49 };
-                            markerBit = 1;
-                        }
-                        else if (index == 0)
-                        {
-                            h264Header = new byte[] { 0x1c, 0x89 };
-                        }
-                        else if ((index + 1) * RTP_MAX_PAYLOAD > frame.Length)
-                        {
-                            h264Header = new byte[] { 0x1c, 0x49 };
-                            markerBit = 1;
-                        }
-
-                        var h264Stream = frame.Skip(index * RTP_MAX_PAYLOAD).Take(payloadLength).ToList();
-                        h264Stream.InsertRange(0, h264Header);
-
-                        Buffer.BlockCopy(h264Header, 0, payload, 0, H264_RTP_HEADER_LENGTH);
-                        Buffer.BlockCopy(frame, offset, payload, H264_RTP_HEADER_LENGTH, payloadLength);
-
-                        SendRtpPacket(RtpChannel, DestinationEndPoint, payload, timestamp, markerBit, payloadTypeID, videoTrack.Ssrc, videoTrack.SeqNum++, m_videoRtcpSession);
-                    }
-                }
-            }
-            catch (SocketException sockExcp)
-            {
-                logger.LogError("SocketException SendH264Frame. " + sockExcp.Message);
-            }
-        }
-
-        /// <summary>
-        /// Sends an RTP event for a DTMF tone as per RFC2833. Sending the event requires multiple packets to be sent.
-        /// This method will hold onto the socket until all the packets required for the event have been sent. The send
-        /// can be cancelled using the cancellation token.
-        /// </summary>
-        /// <param name="rtpEvent">The RTP event to send.</param>
-        /// <param name="cancellationToken">CancellationToken to allow the operation to be cancelled prematurely.</param>
-        /// <param name="clockRate">To send an RTP event the clock rate of the underlying stream needs to be known.</param>
-        /// <param name="streamID">For multiplexed sessions the ID of the stream to send the event on. Defaults to 0
-        /// for single stream sessions.</param>
-        public async Task SendDtmfEvent(
-            RTPEvent rtpEvent,
-            CancellationToken cancellationToken,
-            int clockRate = DEFAULT_AUDIO_CLOCK_RATE)
-        {
-            if (m_isClosed || m_rtpEventInProgress == true || DestinationEndPoint == null)
-            {
-                logger.LogWarning("SendDtmfEvent request ignored as an RTP event is already in progress.");
-            }
-
-            try
-            {
-                var audioTrack = m_tracks.Where(x => x.MediaType == SDPMediaTypesEnum.audio && !x.IsRemote).FirstOrDefault();
-
-                if (audioTrack == null)
-                {
-                    logger.LogWarning("SendDtmfEvent was called on an RTP session without an audio stream.");
-                }
-                else
-                {
-                    m_rtpEventInProgress = true;
-                    uint startTimestamp = m_lastRtpTimestamp;
-
-                    // The sample period in milliseconds being used for the media stream that the event 
-                    // is being inserted into. Should be set to 50ms if main media stream is dynamic or 
-                    // sample period is unknown.
-                    int samplePeriod = RTP_EVENT_DEFAULT_SAMPLE_PERIOD_MS;
-
-                    // The RTP timestamp step corresponding to the sampling period. This can change depending
-                    // on the codec being used. For example using PCMU with a sampling frequency of 8000Hz and a sample period of 50ms
-                    // the timestamp step is 400 (8000 / (1000 / 50)). For a sample period of 20ms it's 160 (8000 / (1000 / 20)).
-                    ushort rtpTimestampStep = (ushort)(clockRate * samplePeriod / 1000);
-
-                    // If only the minimum number of packets are being sent then they are both the start and end of the event.
-                    rtpEvent.EndOfEvent = (rtpEvent.TotalDuration <= rtpTimestampStep);
-                    // The DTMF tone is generally multiple RTP events. Each event has a duration of the RTP timestamp step.
-                    rtpEvent.Duration = rtpTimestampStep;
-
-                    // Send the start of event packets.
-                    for (int i = 0; i < RTPEvent.DUPLICATE_COUNT && !cancellationToken.IsCancellationRequested; i++)
-                    {
-                        byte[] buffer = rtpEvent.GetEventPayload();
-
-                        int markerBit = (i == 0) ? 1 : 0;  // Set marker bit for the first packet in the event.
-                        SendRtpPacket(RtpChannel, DestinationEndPoint, buffer, startTimestamp, markerBit, rtpEvent.PayloadTypeID, audioTrack.Ssrc, audioTrack.SeqNum, m_audioRtcpSession);
-
-                        audioTrack.SeqNum++;
-                    }
-
-                    await Task.Delay(samplePeriod, cancellationToken);
-
-                    if (!rtpEvent.EndOfEvent)
-                    {
-                        // Send the progressive event packets 
-                        while ((rtpEvent.Duration + rtpTimestampStep) < rtpEvent.TotalDuration && !cancellationToken.IsCancellationRequested)
-                        {
-                            rtpEvent.Duration += rtpTimestampStep;
-                            byte[] buffer = rtpEvent.GetEventPayload();
-
-                            SendRtpPacket(RtpChannel, DestinationEndPoint, buffer, startTimestamp, 0, rtpEvent.PayloadTypeID, audioTrack.Ssrc, audioTrack.SeqNum, m_audioRtcpSession);
-
-                            audioTrack.SeqNum++;
-
-                            await Task.Delay(samplePeriod, cancellationToken);
-                        }
-
-                        // Send the end of event packets.
-                        for (int j = 0; j < RTPEvent.DUPLICATE_COUNT && !cancellationToken.IsCancellationRequested; j++)
-                        {
-                            rtpEvent.EndOfEvent = true;
-                            rtpEvent.Duration = rtpEvent.TotalDuration;
-                            byte[] buffer = rtpEvent.GetEventPayload();
-
-                            SendRtpPacket(RtpChannel, DestinationEndPoint, buffer, startTimestamp, 0, rtpEvent.PayloadTypeID, audioTrack.Ssrc, audioTrack.SeqNum, m_audioRtcpSession);
-
-                            audioTrack.SeqNum++;
-                        }
-                    }
-                }
-            }
-            catch (SocketException sockExcp)
-            {
-                logger.LogError("SocketException SendDtmfEvent. " + sockExcp.Message);
-            }
-            catch (TaskCanceledException)
-            {
-                logger.LogWarning("SendDtmfEvent was cancelled by caller.");
-            }
-            finally
-            {
-                m_rtpEventInProgress = false;
-            }
-        }
-
-        /// <summary>
-        /// Close the session and RTP channel.
-        /// </summary>
-        public void CloseSession(string reason)
-        {
-            if (!m_isClosed)
-            {
-                m_isClosed = true;
-
-                m_audioRtcpSession?.Close(reason);
-                m_videoRtcpSession?.Close(reason);
-
-                if (RtpChannel != null)
-                {
-                    RtpChannel.OnRTPDataReceived -= OnReceive;
-                    RtpChannel.OnControlDataReceived -= OnReceive;
-                    RtpChannel.OnClosed -= OnRTPChannelClosed;
-                    RtpChannel.Close(reason);
-                }
-
-                OnRtpClosed?.Invoke(reason);
-            }
-        }
-
-        /// <summary>
-        /// Event handler for receiving data on the RTP and Control channels. For multiplexed
-        /// sessions both RTP and RTCP packets will be received on the RTP channel.
-        /// </summary>
-        /// <param name="remoteEndPoint">The remote end point the data was received from.</param>
-        /// <param name="buffer">The data received.</param>
-        private void OnReceive(IPEndPoint remoteEndPoint, byte[] buffer)
-        {
-            //if (m_lastReceiveFromEndPoint == null || !m_lastReceiveFromEndPoint.Equals(remoteEndPoint))
-            //{
-            //    OnReceiveFromEndPointChanged?.Invoke(m_lastReceiveFromEndPoint, remoteEndPoint);
-            //    m_lastReceiveFromEndPoint = remoteEndPoint;
-            //}
-
-            // Quick sanity check on whether this is not an RTP or RTCP packet.
-            if (buffer?.Length > RTPHeader.MIN_HEADER_LEN && buffer[0] >= 128 && buffer[0] <= 191)
-            {
-                if (IsSecure && !IsSecureContextReady)
-                {
-                    logger.LogWarning("RTP or RTCP packet received before secure context ready.");
-                }
-                else if (buffer[1] == 0xC8 /* RTCP SR */ || buffer[1] == 0xC9 /* RTCP RR */)
-                {
-                    //logger.LogDebug($"RTCP packet received from {remoteEndPoint} before: {buffer.HexStr()}");
-
-                    #region RTCP packet.
-
-                    if (m_srtcpControlUnprotect != null)
-                    {
-                        int outBufLen = 0;
-                        int res = m_srtcpControlUnprotect(buffer, buffer.Length, out outBufLen);
-
-                        if (res != 0)
-                        {
-                            logger.LogWarning($"SRTCP unprotect failed, result {res}.");
-                            return;
-                        }
-                        else
-                        {
-                            buffer = buffer.Take(outBufLen).ToArray();
-                        }
-                    }
-
-                    var rtcpPkt = new RTCPCompoundPacket(buffer);
-
-                    if (rtcpPkt != null)
-                    {
-                        if (rtcpPkt.Bye != null)
-                        {
-                            // TODO: Close stream and if only stream close session.
-                            logger.LogDebug($"RTCP BYE received for SSRC ${rtcpPkt.Bye.SSRC}.");
-                        }
-                        else if (!m_isClosed)
-                        {
-                            var rtcpSession = GetRtcpSession(rtcpPkt);
-                            if (rtcpSession != null)
-                            {
-                                rtcpSession.ReportReceived(remoteEndPoint, rtcpPkt);
-                                OnReceiveReport?.Invoke(rtcpSession.MediaType, rtcpPkt);
-                            }
-                            else
-                            {
-                                logger.LogWarning("Could not match an RTCP packet against any SSRC's in the session.");
-                            }
-                        }
-                    }
-                    else
-                    {
-                        logger.LogWarning("Failed to parse RTCP compound report.");
-                    }
-
-                    #endregion
-                }
-                else
-                {
-                    #region RTP packet.
-
-                    if (!m_isClosed)
-                    {
-                        if (m_srtpUnprotect != null)
-                        {
-                            int outBufLen = 0;
-                            int res = m_srtpUnprotect(buffer, buffer.Length, out outBufLen);
-
-                            if (res != 0)
-                            {
-                                logger.LogWarning($"SRTP unprotect failed, result {res}.");
-                                return;
-                            }
-                            else
-                            {
-                                buffer = buffer.Take(outBufLen).ToArray();
-                            }
-                        }
-
-                        var rtpPacket = new RTPPacket(buffer);
-
-                        SDPMediaTypesEnum? rtpMediaType = GetMediaTypeForRtpPacket(rtpPacket.Header);
-
-                        if (RemoteRtpEventPayloadID != 0 && rtpPacket.Header.PayloadType == RemoteRtpEventPayloadID)
-                        {
-                            RTPEvent rtpEvent = new RTPEvent(rtpPacket.Payload);
-                            OnRtpEvent?.Invoke(rtpEvent);
-                        }
-                        else
-                        {
-                            OnRtpPacketReceived?.Invoke(rtpMediaType.Value, rtpPacket);
-                        }
-
-                        // Used for reporting purposes.
-                        if (rtpMediaType == SDPMediaTypesEnum.audio)
-                        {
-                            m_audioRtcpSession.RecordRtpPacketReceived(rtpPacket);
-                        }
-                        else if (rtpMediaType == SDPMediaTypesEnum.video)
-                        {
-                            m_videoRtcpSession.RecordRtpPacketReceived(rtpPacket);
-                        }
-                    }
-
-                    #endregion
-                }
-            }
-        }
-
-        /// <summary>
-        /// Attempts to determine which media stream a received RTP packet is for.
-        /// </summary>
-        /// <param name="header">The header of the received RTP packet.</param>
-        /// <returns>The media type for the received packet or null if it could not be determined.</returns>
-        private SDPMediaTypesEnum? GetMediaTypeForRtpPacket(RTPHeader header)
-        {
-            var remoteAudioTrack = m_tracks.Where(x => x.MediaType == SDPMediaTypesEnum.audio && x.IsRemote).FirstOrDefault();
-            var remoteVideoTrack = m_tracks.Where(x => x.MediaType == SDPMediaTypesEnum.video && x.IsRemote).FirstOrDefault();
-
-            if (remoteAudioTrack != null && remoteAudioTrack.Ssrc == header.SyncSource)
-            {
-                return SDPMediaTypesEnum.audio;
-            }
-            else if (remoteVideoTrack != null && remoteVideoTrack.Ssrc == header.SyncSource)
-            {
-                return SDPMediaTypesEnum.video;
-            }
-            else if (remoteAudioTrack != null && remoteAudioTrack.PayloadIDs.Contains(header.PayloadType))
-            {
-                if (remoteAudioTrack.Ssrc == 0)
-                {
-                    logger.LogDebug($"Set remote audio track SSRC to {remoteAudioTrack.Ssrc}.");
-                    remoteAudioTrack.Ssrc = header.SyncSource;
-                }
-                return SDPMediaTypesEnum.audio;
-            }
-            else if (remoteVideoTrack != null && remoteVideoTrack.PayloadIDs.Contains(header.PayloadType))
-            {
-                if (remoteVideoTrack.Ssrc == 0)
-                {
-                    logger.LogDebug($"Set remote video track SSRC to {remoteAudioTrack.Ssrc}.");
-                    remoteVideoTrack.Ssrc = header.SyncSource;
-                }
-                return SDPMediaTypesEnum.video;
-            }
-            else
-            {
-                logger.LogWarning($"An RTP packet with payload ID {header.PayloadType} was received that could not be matched to an audio or video stream.");
-                return null;
-            }
-        }
-
-        /// <summary>
-        /// Attempts to get the RTCP session that matches a received RTCP report.
-        /// </summary>
-        /// <param name="rtcpPkt">The RTCP compound packet received from the remote party.</param>
-        /// <returns>If a match could be found an SSRC the RTCP session otherwise null.</returns>
-        private RTCPSession GetRtcpSession(RTCPCompoundPacket rtcpPkt)
-        {
-            if (rtcpPkt.SenderReport != null)
-            {
-                var remoteAudioTrack = m_tracks.Where(x => x.MediaType == SDPMediaTypesEnum.audio && x.IsRemote).FirstOrDefault();
-                var remoteVideoTrack = m_tracks.Where(x => x.MediaType == SDPMediaTypesEnum.video && x.IsRemote).FirstOrDefault();
-
-                if (remoteAudioTrack != null && rtcpPkt.SenderReport.SSRC == remoteAudioTrack.Ssrc)
-                {
-                    return m_audioRtcpSession;
-                }
-                else if (remoteVideoTrack != null && rtcpPkt.SenderReport.SSRC == remoteVideoTrack.Ssrc)
-                {
-                    return m_videoRtcpSession;
-                }
-            }
-            else if (rtcpPkt.ReceiverReport != null)
-            {
-                var localAudioTrack = m_tracks.Where(x => x.MediaType == SDPMediaTypesEnum.audio && !x.IsRemote).FirstOrDefault();
-                var localVideoTrack = m_tracks.Where(x => x.MediaType == SDPMediaTypesEnum.video && !x.IsRemote).FirstOrDefault();
-
-                if (localAudioTrack != null && rtcpPkt.ReceiverReport.SSRC == localAudioTrack.Ssrc)
-                {
-                    return m_audioRtcpSession;
-                }
-                else if (localVideoTrack != null && rtcpPkt.ReceiverReport.SSRC == localVideoTrack.Ssrc)
-                {
-                    return m_videoRtcpSession;
-                }
-            }
-
-            // No match on SR/RR SSRC. Check the individual reception reports for a known SSRC.
-            List<ReceptionReportSample> receptionReports = null;
-
-            if (rtcpPkt.SenderReport != null)
-            {
-                receptionReports = rtcpPkt.SenderReport.ReceptionReports;
-            }
-            else if (rtcpPkt.ReceiverReport != null)
-            {
-                receptionReports = rtcpPkt.ReceiverReport.ReceptionReports;
-            }
-
-            if (receptionReports != null && receptionReports.Count > 0)
-            {
-                var localAudioTrack = m_tracks.Where(x => x.MediaType == SDPMediaTypesEnum.audio && !x.IsRemote).FirstOrDefault();
-                var localVideoTrack = m_tracks.Where(x => x.MediaType == SDPMediaTypesEnum.video && !x.IsRemote).FirstOrDefault();
-
-                foreach (var recRep in receptionReports)
-                {
-                    if (localAudioTrack != null && recRep.SSRC == localAudioTrack.Ssrc)
-                    {
-                        return m_audioRtcpSession;
-                    }
-                    else if (localVideoTrack != null && recRep.SSRC == localVideoTrack.Ssrc)
-                    {
-                        return m_videoRtcpSession;
-                    }
-                }
-            }
-
-            return null;
-        }
-
-        /// <summary>
-        /// Does the actual sending of an RTP packet using the specified data and header values.
-        /// </summary>
-        /// <param name="rtpChannel">The RTP channel to send from.</param>
-        /// <param name="dstRtpSocket">Destination to send to.</param>
-        /// <param name="data">The RTP packet payload.</param>
-        /// <param name="timestamp">The RTP header timestamp.</param>
-        /// <param name="markerBit">The RTP header marker bit.</param>
-        /// <param name="payloadType">The RTP header payload type.</param>
-        private void SendRtpPacket(RTPChannel rtpChannel, IPEndPoint dstRtpSocket, byte[] data, uint timestamp, int markerBit, int payloadType, uint ssrc, ushort seqNum, RTCPSession rtcpSession)
-        {
-            if (IsSecure && !IsSecureContextReady)
-            {
-                logger.LogWarning("SendRtpPacket cannot be called on a secure session before calling SetSecurityContext.");
-            }
-            else
-            {
-                int srtpProtectionLength = (m_srtpProtect != null) ? SRTP_MAX_PREFIX_LENGTH : 0;
-
-                RTPPacket rtpPacket = new RTPPacket(data.Length + srtpProtectionLength);
-                rtpPacket.Header.SyncSource = ssrc;
-                rtpPacket.Header.SequenceNumber = seqNum;
-                rtpPacket.Header.Timestamp = timestamp;
-                rtpPacket.Header.MarkerBit = markerBit;
-                rtpPacket.Header.PayloadType = payloadType;
-
-                Buffer.BlockCopy(data, 0, rtpPacket.Payload, 0, data.Length);
-
-                var rtpBuffer = rtpPacket.GetBytes();
-
-                if (m_srtpProtect == null)
-                {
-                    rtpChannel.SendAsync(RTPChannelSocketsEnum.RTP, dstRtpSocket, rtpBuffer);
-                }
-                else
-                {
-                    int outBufLen = 0;
-                    int rtperr = m_srtpProtect(rtpBuffer, rtpBuffer.Length - srtpProtectionLength, out outBufLen);
-                    if (rtperr != 0)
-                    {
-                        logger.LogError("SendRTPPacket protection failed, result " + rtperr + ".");
-                    }
-                    else
-                    {
-                        rtpChannel.SendAsync(RTPChannelSocketsEnum.RTP, dstRtpSocket, rtpBuffer.Take(outBufLen).ToArray());
-                    }
-                }
-                m_lastRtpTimestamp = timestamp;
-
-                rtcpSession?.RecordRtpPacketSend(rtpPacket);
-            }
-        }
-
-        /// <summary>
-        /// Sends the RTCP report to the remote call party.
-        /// </summary>
-        /// <param name="report">RTCP report to send.</param>
-        private void SendRtcpReport(SDPMediaTypesEnum mediaType, RTCPCompoundPacket report)
-        {
-            if (IsSecure && !IsSecureContextReady)
-            {
-                logger.LogWarning("SendRtcpReport cannot be called on a secure session before calling SetSecurityContext.");
-            }
-            else if (ControlDestinationEndPoint != null)
-            {
-                var reportBytes = report.GetBytes();
-
-                //logger.LogDebug($"SendRtcpReport: {reportBytes.HexStr()}");
-
-                var sendOnSocket = (m_isRtcpMultiplexed) ? RTPChannelSocketsEnum.RTP : RTPChannelSocketsEnum.Control;
-
-                if (m_srtcpControlProtect == null)
-                {
-                    RtpChannel.SendAsync(sendOnSocket, ControlDestinationEndPoint, reportBytes);
-                }
-                else
-                {
-                    byte[] sendBuffer = new byte[reportBytes.Length + SRTP_MAX_PREFIX_LENGTH];
-                    Buffer.BlockCopy(reportBytes, 0, sendBuffer, 0, reportBytes.Length);
-
-                    int outBufLen = 0;
-                    int rtperr = m_srtcpControlProtect(sendBuffer, sendBuffer.Length - SRTP_MAX_PREFIX_LENGTH, out outBufLen);
-                    if (rtperr != 0)
-                    {
-                        logger.LogWarning("SRTP RTCP packet protection failed, result " + rtperr + ".");
-                    }
-                    else
-                    {
-                        RtpChannel.SendAsync(sendOnSocket, ControlDestinationEndPoint, sendBuffer.Take(outBufLen).ToArray());
-                    }
-                }
-
-                OnSendReport?.Invoke(mediaType, report);
-            }
-        }
-
-        /// <summary>
-        /// Utility function to create RtpJpegHeader either for initial packet or template for further packets
-        /// 
-        /// <code>
-        /// 0                   1                   2                   3
-        /// 0 1 2 3 4 5 6 7 8 9 0 1 2 3 4 5 6 7 8 9 0 1 2 3 4 5 6 7 8 9 0 1
-        /// +-+-+-+-+-+-+-+-+-+-+-+-+-+-+-+-+-+-+-+-+-+-+-+-+-+-+-+-+-+-+-+-+
-        /// | Type-specific |              Fragment Offset                  |
-        /// +-+-+-+-+-+-+-+-+-+-+-+-+-+-+-+-+-+-+-+-+-+-+-+-+-+-+-+-+-+-+-+-+
-        /// |      Type     |       Q       |     Width     |     Height    |
-        /// +-+-+-+-+-+-+-+-+-+-+-+-+-+-+-+-+-+-+-+-+-+-+-+-+-+-+-+-+-+-+-+-+
-        /// </code>
-        /// </summary>
-        /// <param name="fragmentOffset"></param>
-        /// <param name="quality"></param>
-        /// <param name="width"></param>
-        /// <param name="height"></param>
-        /// <returns></returns>
-        private static byte[] CreateLowQualityRtpJpegHeader(uint fragmentOffset, int quality, int width, int height)
-        {
-            byte[] rtpJpegHeader = new byte[8] { 0x00, 0x00, 0x00, 0x00, 0x01, 0x00, 0x00, 0x00 };
-
-            // Byte 0: Type specific
-            //http://tools.ietf.org/search/rfc2435#section-3.1.1
-
-            // Bytes 1 to 3: Three byte fragment offset
-            //http://tools.ietf.org/search/rfc2435#section-3.1.2
-
-            if (BitConverter.IsLittleEndian)
-            {
-                fragmentOffset = NetConvert.DoReverseEndian(fragmentOffset);
-            }
-
-            byte[] offsetBytes = BitConverter.GetBytes(fragmentOffset);
-            rtpJpegHeader[1] = offsetBytes[2];
-            rtpJpegHeader[2] = offsetBytes[1];
-            rtpJpegHeader[3] = offsetBytes[0];
-
-            // Byte 4: JPEG Type.
-            //http://tools.ietf.org/search/rfc2435#section-3.1.3
-
-            //Byte 5: http://tools.ietf.org/search/rfc2435#section-3.1.4 (Q)
-            rtpJpegHeader[5] = (byte)quality;
-
-            // Byte 6: http://tools.ietf.org/search/rfc2435#section-3.1.5 (Width)
-            rtpJpegHeader[6] = (byte)(width / 8);
-
-            // Byte 7: http://tools.ietf.org/search/rfc2435#section-3.1.6 (Height)
-            rtpJpegHeader[7] = (byte)(height / 8);
-
-            return rtpJpegHeader;
-        }
-
-        /// <summary>
-        /// Event handler for the RTP channel closure.
-        /// </summary>
-        private void OnRTPChannelClosed(string reason)
-        {
-            CloseSession(reason);
-        }
-
-        protected virtual void Dispose(bool disposing)
-        {
-            CloseSession(null);
-        }
-
-        public void Dispose()
-        {
-            CloseSession(null);
-        }
-    }
-}
+﻿//-----------------------------------------------------------------------------
+// Filename: RTPSession.cs
+//
+// Description: Represents an RTP session constituted of a single media stream. The session
+// does not control the sockets as they may be shared by multiple sessions.
+//
+// Author(s):
+// Aaron Clauson (aaron@sipsorcery.com)
+//
+// History:
+// 25 Aug 2019	Aaron Clauson	Created, Montreux, Switzerland.
+// 12 Nov 2019  Aaron Clauson   Added send event method.
+// 07 Dec 2019  Aaron Clauson   Big refactor. Brought in a lot of functions previously
+//                              in the RTPChannel class.
+//
+// License: 
+// BSD 3-Clause "New" or "Revised" License, see included LICENSE.md file.
+//-----------------------------------------------------------------------------
+
+using System;
+using System.Collections.Generic;
+using System.Linq;
+using System.Net;
+using System.Net.Sockets;
+using System.Threading;
+using System.Threading.Tasks;
+using Microsoft.Extensions.Logging;
+using SIPSorcery.Sys;
+
+namespace SIPSorcery.Net
+{
+    public delegate int ProtectRtpPacket(byte[] payload, int length, out int outputBufferLength);
+
+    internal class RtpTrack
+    {
+        public SDPMediaTypesEnum MediaType { get; private set; }
+        public uint Ssrc { get; internal set; }
+        public ushort SeqNum { get; internal set; }
+
+        /// <summary>
+        /// Indicated whether this is a remote or a local track. A local track indicates
+        /// this RTP session is sending a particular media type. A remote track indicates
+        /// it's receiving it.
+        /// </summary>
+        public bool IsRemote { get; set; }
+
+        /// <summary>
+        /// Required when multiple RTP streams are being multiplexed. A single track session
+        /// can leave this as null and it will be matched to any incoming RTP payload ID.
+        /// </summary>
+        public List<int> PayloadIDs { get; private set; }
+
+        /// <summary>
+        /// Creates a lightweight class to track an RTP track within an RTP session. When 
+        /// supporting RFC3550 (the standard RTP specification) the relationship between
+        /// an RTP stream and session is 1:1. For WebRTC and RFC8101 there can be multiple
+        /// streams per session.
+        /// </summary>
+        /// <param name="mediaType">The type of media for this stream. There can only be one
+        /// stream per media type.</param>
+        /// <param name="payloadIDs">The list of payload ID's that are being used in RTP packets 
+        /// for this media type. Must be mutually exclusive between the audio and video tracks.</param>
+        public RtpTrack(SDPMediaTypesEnum mediaType, bool isRemote, List<int> payloadIDs)
+        {
+            MediaType = mediaType;
+            PayloadIDs = payloadIDs;
+            IsRemote = isRemote;
+
+            if (!isRemote)
+            {
+                Ssrc = Convert.ToUInt32(Crypto.GetRandomInt(0, Int32.MaxValue));
+                SeqNum = Convert.ToUInt16(Crypto.GetRandomInt(0, UInt16.MaxValue));
+            }
+        }
+
+        /// <summary>
+        /// Checks whether the payload ID in an RTP packet received from the remote call party
+        /// is in this track's list.
+        /// </summary>
+        /// <param name="payloadID">The payload ID to check against.</param>
+        /// <returns>True if the payload ID matches this stream. False if not.</returns>
+        public bool IsPayloadIDMatch(int payloadID)
+        {
+            if (PayloadIDs == null || PayloadIDs.Count() == 0)
+            {
+                return false;
+            }
+            else
+            {
+                return PayloadIDs.Any(x => x == payloadID);
+            }
+        }
+
+        /// <summary>
+        /// Updates the remote payload IDs for this session media type.
+        /// </summary>
+        /// <param name="remotePayloadIDs">The new list of remote payload IDs to match against.</param>
+        public void UpdatePayloadIDs(List<int> payloadIDs)
+        {
+            PayloadIDs = payloadIDs;
+        }
+    }
+
+    public class RTPSession : IDisposable
+    {
+        private const int RTP_MAX_PAYLOAD = 1400;
+
+        /// <summary>
+        /// From libsrtp: SRTP_MAX_TRAILER_LEN is the maximum length of the SRTP trailer
+        /// (authentication tag and MKI) supported by libSRTP.This value is
+        /// the maximum number of octets that will be added to an RTP packet by
+        /// srtp_protect().
+        /// 
+        /// srtp_protect():
+        /// @warning This function assumes that it can write SRTP_MAX_TRAILER_LEN
+        /// into the location in memory immediately following the RTP packet.
+        /// Callers MUST ensure that this much writable memory is available in
+        /// the buffer that holds the RTP packet.
+        /// 
+        /// srtp_protect_rtcp():
+        /// @warning This function assumes that it can write SRTP_MAX_TRAILER_LEN+4
+        /// to the location in memory immediately following the RTCP packet.
+        /// Callers MUST ensure that this much writable memory is available in
+        /// the buffer that holds the RTCP packet.
+        /// </summary>
+        public const int SRTP_MAX_PREFIX_LENGTH = 148;
+        private const int DEFAULT_AUDIO_CLOCK_RATE = 8000;
+        public const int H264_RTP_HEADER_LENGTH = 2;
+        public const int RTP_EVENT_DEFAULT_SAMPLE_PERIOD_MS = 50; // Default sample period for an RTP event as specified by RFC2833.
+
+        private static ILogger logger = Log.Logger;
+
+        private bool m_isRtcpMultiplexed = false;       // Indicates whether the RTP channel is multiplexing RTP and RTCP packets on the same port.
+        private IPEndPoint m_lastReceiveFromEndPoint;
+        private bool m_rtpEventInProgress;               // Gets set to true when an RTP event is being sent and the normal stream is interrupted.
+        private uint m_lastRtpTimestamp;                 // The last timestamp used in an RTP packet.    
+        private bool m_isClosed;
+
+        internal List<RtpTrack> m_tracks = new List<RtpTrack>();
+
+        public bool HasLocalAudioTrack
+        {
+            get { return m_tracks.Any(x => x.MediaType == SDPMediaTypesEnum.audio && !x.IsRemote); }
+        }
+
+        public bool HasLocalVideoTrack
+        {
+            get { return m_tracks.Any(x => x.MediaType == SDPMediaTypesEnum.video && !x.IsRemote); }
+        }
+
+        /// <summary>
+        /// The audio stream for this session. Will be null if only video is being sent.
+        /// </summary>
+        //internal RtpTrack AudioTrack;
+
+        /// <summary>
+        /// The reporting session for the audio stream. Will be null if only video is being sent.
+        /// </summary>
+        private RTCPSession m_audioRtcpSession;
+
+        /// <summary>
+        /// The video stream for this session. Will be null if only audio is being sent.
+        /// </summary>
+        //internal RtpTrack VideoTrack;
+
+        /// <summary>
+        /// The reporting session for the video stream. Will be null if only audio is being sent.
+        /// </summary>
+        private RTCPSession m_videoRtcpSession;
+
+        /// <summary>
+        /// Function pointer to an SRTP context that encrypts an RTP packet.
+        /// </summary>
+        private ProtectRtpPacket m_srtpProtect;
+
+        /// <summary>
+        /// Function pointer to an SRTP context that decrypts an RTP packet.
+        /// </summary>
+        private ProtectRtpPacket m_srtpUnprotect;
+
+        /// <summary>
+        /// Function pointer to an SRTCP context that encrypts an RTP packet.
+        /// </summary>
+        private ProtectRtpPacket m_srtcpControlProtect;
+
+        /// <summary>
+        /// Function pointer to an SRTP context that decrypts an RTP packet.
+        /// </summary>
+        private ProtectRtpPacket m_srtcpControlUnprotect;
+
+        /// <summary>
+        /// The RTP communications channel this session is sending and receiving on.
+        /// </summary>
+        public RTPChannel RtpChannel { get; private set; }
+
+        /// <summary>
+        /// Indicates whether this session is using a secure SRTP context to encrypt RTP and
+        /// RTCP packets.
+        /// </summary>
+        public bool IsSecure { get; private set; } = false;
+
+        /// <summary>
+        /// If this session is using a secure context this flag MUST be set to indicate
+        /// the security delegate (SrtpProtect, SrtpUnprotect etc) have been set.
+        /// </summary>
+        public bool IsSecureContextReady { get; private set; } = false;
+
+        /// <summary>
+        /// The remote RTP end point this session is sending to.
+        /// </summary>
+        public IPEndPoint DestinationEndPoint { get; private set; }
+
+        /// <summary>
+        /// The remote RTP control end point this session is sending to RTCP reports to.
+        /// </summary>
+        public IPEndPoint ControlDestinationEndPoint { get; private set; }
+
+        /// <summary>
+        /// In order to detect RTP events from the remote party this property needs to 
+        /// be set to the payload ID they are using.
+        /// </summary>
+        public int RemoteRtpEventPayloadID { get; set; }
+
+        /// <summary>
+        /// Gets fired when the session detects that the remote end point 
+        /// has changed. This is useful because the RTP socket advertised in an SDP
+        /// payload will often be different to the one the packets arrive from due
+        /// to NAT.
+        /// 
+        /// The parameters for the event are:
+        ///  - Original remote end point,
+        ///  - Most recent remote end point.
+        /// </summary>
+        public event Action<IPEndPoint, IPEndPoint> OnReceiveFromEndPointChanged;
+
+        /// <summary>
+        /// Gets fired when an RTP packet is received from a remote party.
+        /// </summary>
+        public event Action<SDPMediaTypesEnum, RTPPacket> OnRtpPacketReceived;
+
+        /// <summary>
+        /// Gets fired when an RTP event is detected on the remote call party's RTP stream.
+        /// </summary>
+        public event Action<RTPEvent> OnRtpEvent;
+
+        /// <summary>
+        /// Gets fired when the RTP session and underlying channel are closed.
+        /// </summary>
+        public event Action<string> OnRtpClosed;
+
+        /// <summary>
+        /// Gets fired when an RTCP report is received. This event is for diagnostics only.
+        /// </summary>
+        public event Action<SDPMediaTypesEnum, RTCPCompoundPacket> OnReceiveReport;
+
+        /// <summary>
+        /// Gets fired when an RTCP report is sent. This event is for diagnostics only.
+        /// </summary>
+        public event Action<SDPMediaTypesEnum, RTCPCompoundPacket> OnSendReport;
+
+        /// <summary>
+        /// Creates a new RTP session. The synchronisation source and sequence number are initialised to
+        /// pseudo random values.
+        /// </summary>
+        /// <param name="addrFamily">Determines whether the RTP channel will use an IPv4 or IPv6 socket.</param>
+        /// <param name="isRtcpMultiplexed">If true RTCP reports will be multiplexed with RTP on a single channel.
+        /// If false (standard mode) then a separate socket is used to send and receive RTCP reports.</param>
+        /// <param name="isSecure">If true indicated this session is using SRTP to encrypt and authorise
+        /// RTP and RTCP packets. No communications or reporting will commence until the 
+        /// is explicitly set as complete.</param>
+        public RTPSession(
+            AddressFamily addrFamily,
+            bool isRtcpMultiplexed,
+            bool isSecure)
+        {
+            m_isRtcpMultiplexed = isRtcpMultiplexed;
+            IsSecure = isSecure;
+
+            var channelAddress = (addrFamily == AddressFamily.InterNetworkV6) ? IPAddress.IPv6Any : IPAddress.Any;
+            RtpChannel = new RTPChannel(channelAddress, !isRtcpMultiplexed);
+
+            RtpChannel.OnRTPDataReceived += OnReceive;
+            RtpChannel.OnControlDataReceived += OnReceive; // RTCP packets could come on RTP or control socket.
+            RtpChannel.OnClosed += OnRTPChannelClosed;
+
+            // Start the RTP, and if required the Control, socket receivers and the RTCP session.
+            RtpChannel.Start();
+        }
+
+        /// <summary>
+        /// Creates a new RTP session. The synchronisation source and sequence number are initialised to
+        /// pseudo random values. This constructor also adds a default stream to the session. Typically this
+        /// is suitable for sessions that only have a single stream per session such as a standard SIP call.
+        /// </summary>
+        /// <param name="mediaType">The default media type for this RTP session. If media multiplexing
+        /// is being used additional streams can be added by calling AddStream.</param>
+        /// <param name="payloadTypeID">The payload type ID for this RTP stream. It's what gets set in the payload 
+        /// type ID field in the RTP header.</param>
+        /// <param name="addrFamily">Determines whether the RTP channel will use an IPv4 or IPv6 socket.</param>
+        /// <param name="isRtcpMultiplexed">If true RTCP reports will be multiplexed with RTP on a single channel.
+        /// If false (standard mode) then a separate socket is used to send and receive RTCP reports.</param>
+        /// <param name="isSecure">If true indicated this session is using SRTP to encrypt and authorise
+        /// RTP and RTCP packets. No communications or reporting will commence until the 
+        /// is explicitly set as complete.</param>
+        public RTPSession(
+            SDPMediaTypesEnum mediaType,
+            int payloadTypeID,
+            AddressFamily addrFamily,
+            bool isRtcpMultiplexed,
+            bool isSecure) : this(addrFamily, isRtcpMultiplexed, isSecure)
+        {
+            AddTrack(mediaType, false, new List<int> { payloadTypeID });
+        }
+
+        /// <summary>
+        /// Adds a media track to this session. If both an audio and video track are added
+        /// to a session they will be multiplexed on the same socket pair. Multiplexing is used by WebRTC.
+        /// This class needs to know the payload IDs for audio and video media types but does not need to 
+        /// know what they mean. It's up to consuming classes to extract the audio and video payloads.
+        /// </summary>
+        /// <param name="mediaType">The type of media for this stream. When multiplexing streams on an
+        /// RTP session there can be only one stream per media type.</param>
+        /// <param name="payloadIDs">A list of the payload IDs the remote party can set in their RTP headers.
+        /// Note that the remote payload ID for a particular format must match the local payload ID, i.e. if
+        /// the remote format ID for VP8 is 96 we must also use 96.</param>
+        public void AddTrack(SDPMediaTypesEnum mediaType, bool isRemote, List<int> payloadIDs)
+        {
+            if (!(mediaType == SDPMediaTypesEnum.audio || mediaType == SDPMediaTypesEnum.video))
+            {
+                throw new ApplicationException($"The RTPSession does not know how to transmit media type {mediaType}.");
+            }
+            else if (m_tracks.Any(x => x.MediaType == mediaType && x.IsRemote == isRemote))
+            {
+                throw new ApplicationException($"Track for {mediaType} and {isRemote} already exists.");
+            }
+            else
+            {
+                if (mediaType == SDPMediaTypesEnum.audio)
+                {
+                    var audioTrack = new RtpTrack(SDPMediaTypesEnum.audio, isRemote, payloadIDs);
+
+                    if (m_audioRtcpSession == null)
+                    {
+                        m_audioRtcpSession = new RTCPSession(SDPMediaTypesEnum.audio, 0);
+                        m_audioRtcpSession.OnReportReadyToSend += SendRtcpReport;
+                        if (!IsSecure)
+                        {
+                            m_audioRtcpSession.Start();
+                        }
+                    }
+
+                    m_tracks.Add(audioTrack);
+                }
+                else if (mediaType == SDPMediaTypesEnum.video)
+                {
+                    var videoTrack = new RtpTrack(SDPMediaTypesEnum.video, isRemote, payloadIDs);
+
+                    if (m_videoRtcpSession == null)
+                    {
+                        m_videoRtcpSession = new RTCPSession(SDPMediaTypesEnum.video, 0);
+                        m_videoRtcpSession.OnReportReadyToSend += SendRtcpReport;
+                        if (!IsSecure)
+                        {
+                            m_videoRtcpSession.Start();
+                        }
+                    }
+
+                    m_tracks.Add(videoTrack);
+                }
+            }
+        }
+
+        /// <summary>
+        /// Sets the Secure RTP (SRTP) delegates and marks this session as ready for communications.
+        /// </summary>
+        /// <param name="protectRtp">SRTP encrypt RTP packet delegate.</param>
+        /// <param name="unprotectRtp">SRTP decrypt RTP packet delegate.</param>
+        /// <param name="protectRtcp">SRTP encrypt RTCP packet delegate.</param>
+        /// <param name="unprotectRtcp">SRTP decrypt RTCP packet delegate.</param>
+        public void SetSecurityContext(
+            ProtectRtpPacket protectRtp,
+            ProtectRtpPacket unprotectRtp,
+            ProtectRtpPacket protectRtcp,
+            ProtectRtpPacket unprotectRtcp)
+        {
+            m_srtpProtect = protectRtp;
+            m_srtpUnprotect = unprotectRtp;
+            m_srtcpControlProtect = protectRtcp;
+            m_srtcpControlUnprotect = unprotectRtcp;
+
+            IsSecureContextReady = true;
+
+            // Start the reporting sessions.
+            m_audioRtcpSession?.Start();
+            m_videoRtcpSession?.Start();
+
+            logger.LogDebug("Secure context successfully set on RTPSession.");
+        }
+
+        public void SetDestination(IPEndPoint rtpEndPoint, IPEndPoint rtcpEndPoint)
+        {
+            DestinationEndPoint = rtpEndPoint;
+            ControlDestinationEndPoint = rtcpEndPoint;
+        }
+
+        public void SendAudioFrame(uint timestamp, int payloadTypeID, byte[] buffer)
+        {
+            if (m_isClosed || m_rtpEventInProgress || DestinationEndPoint == null)
+            {
+                return;
+            }
+
+            try
+            {
+                var audioTrack = m_tracks.Where(x => x.MediaType == SDPMediaTypesEnum.audio && !x.IsRemote).FirstOrDefault();
+
+                if (audioTrack == null)
+                {
+                    logger.LogWarning("SendAudio was called on an RTP session without an audio stream.");
+                }
+                else
+                {
+                    for (int index = 0; index * RTP_MAX_PAYLOAD < buffer.Length; index++)
+                    {
+                        audioTrack.SeqNum = (ushort)(audioTrack.SeqNum % UInt16.MaxValue);
+
+                        int offset = (index == 0) ? 0 : (index * RTP_MAX_PAYLOAD);
+                        int payloadLength = (offset + RTP_MAX_PAYLOAD < buffer.Length) ? RTP_MAX_PAYLOAD : buffer.Length - offset;
+                        byte[] payload = new byte[payloadLength];
+
+                        Buffer.BlockCopy(buffer, offset, payload, 0, payloadLength);
+
+                        // RFC3551 specifies that for audio the marker bit should always be 0 except for when returning
+                        // from silence suppression. For video the marker bit DOES get set to 1 for the last packet
+                        // in a frame.
+                        int markerBit = 0;
+
+                        SendRtpPacket(RtpChannel, DestinationEndPoint, payload, timestamp, markerBit, payloadTypeID, audioTrack.Ssrc, audioTrack.SeqNum++, m_audioRtcpSession);
+                    }
+                }
+            }
+            catch (SocketException sockExcp)
+            {
+                logger.LogError("SocketException SendAudioFrame. " + sockExcp.Message);
+            }
+        }
+
+        /// <summary>
+        /// Sends a VP8 frame as one or more RTP packets.
+        /// </summary>
+        /// <param name="timestamp">The timestamp to place in the RTP header. Needs
+        /// to be based on a 90Khz clock.</param>
+        /// <param name="payloadTypeID">The payload ID to place in the RTP header.</param>
+        /// <param name="buffer">The VP8 encoded payload.</param>
+        public void SendVp8Frame(uint timestamp, int payloadTypeID, byte[] buffer)
+        {
+            if (m_isClosed || m_rtpEventInProgress || DestinationEndPoint == null)
+            {
+                return;
+            }
+
+            try
+            {
+                var videoTrack = m_tracks.Where(x => x.MediaType == SDPMediaTypesEnum.video && !x.IsRemote).FirstOrDefault();
+
+                if (videoTrack == null)
+                {
+                    logger.LogWarning("SendVp8Frame was called on an RTP session without a video stream.");
+                }
+                else
+                {
+                    for (int index = 0; index * RTP_MAX_PAYLOAD < buffer.Length; index++)
+                    {
+                        videoTrack.SeqNum = (ushort)(videoTrack.SeqNum % UInt16.MaxValue);
+
+                        int offset = index * RTP_MAX_PAYLOAD;
+                        int payloadLength = (offset + RTP_MAX_PAYLOAD < buffer.Length) ? RTP_MAX_PAYLOAD : buffer.Length - offset;
+
+                        byte[] vp8HeaderBytes = (index == 0) ? new byte[] { 0x10 } : new byte[] { 0x00 };
+                        byte[] payload = new byte[payloadLength + vp8HeaderBytes.Length];
+                        Buffer.BlockCopy(vp8HeaderBytes, 0, payload, 0, vp8HeaderBytes.Length);
+                        Buffer.BlockCopy(buffer, offset, payload, vp8HeaderBytes.Length, payloadLength);
+
+                        int markerBit = ((offset + payloadLength) >= buffer.Length) ? 1 : 0; // Set marker bit for the last packet in the frame.
+
+                        SendRtpPacket(RtpChannel, DestinationEndPoint, payload, timestamp, markerBit, payloadTypeID, videoTrack.Ssrc, videoTrack.SeqNum++, m_videoRtcpSession);
+                    }
+                }
+            }
+            catch (SocketException sockExcp)
+            {
+                logger.LogError("SocketException SendVp8Frame. " + sockExcp.Message);
+            }
+        }
+
+        /// <summary>
+        /// Helper method to send a low quality JPEG image over RTP. This method supports a very abbreviated version of RFC 2435 "RTP Payload Format for JPEG-compressed Video".
+        /// It's intended as a quick convenient way to send something like a test pattern image over an RTSP connection. More than likely it won't be suitable when a high
+        /// quality image is required since the header used in this method does not support quantization tables.
+        /// </summary>
+        /// <param name="jpegBytes">The raw encoded bytes of the JPEG image to transmit.</param>
+        /// <param name="jpegQuality">The encoder quality of the JPEG image.</param>
+        /// <param name="jpegWidth">The width of the JPEG image.</param>
+        /// <param name="jpegHeight">The height of the JPEG image.</param>
+        /// <param name="framesPerSecond">The rate at which the JPEG frames are being transmitted at. used to calculate the timestamp.</param>
+        public void SendJpegFrame(uint timestamp, int payloadTypeID, byte[] jpegBytes, int jpegQuality, int jpegWidth, int jpegHeight)
+        {
+            if (m_isClosed || m_rtpEventInProgress || DestinationEndPoint == null)
+            {
+                return;
+            }
+
+            try
+            {
+                var videoTrack = m_tracks.Where(x => x.MediaType == SDPMediaTypesEnum.video && !x.IsRemote).FirstOrDefault();
+
+                if (videoTrack == null)
+                {
+                    logger.LogWarning("SendJpegFrame was called on an RTP session without a video stream.");
+                }
+                else
+                {
+                    for (int index = 0; index * RTP_MAX_PAYLOAD < jpegBytes.Length; index++)
+                    {
+                        uint offset = Convert.ToUInt32(index * RTP_MAX_PAYLOAD);
+                        int payloadLength = ((index + 1) * RTP_MAX_PAYLOAD < jpegBytes.Length) ? RTP_MAX_PAYLOAD : jpegBytes.Length - index * RTP_MAX_PAYLOAD;
+                        byte[] jpegHeader = CreateLowQualityRtpJpegHeader(offset, jpegQuality, jpegWidth, jpegHeight);
+
+                        List<byte> packetPayload = new List<byte>();
+                        packetPayload.AddRange(jpegHeader);
+                        packetPayload.AddRange(jpegBytes.Skip(index * RTP_MAX_PAYLOAD).Take(payloadLength));
+
+                        int markerBit = ((index + 1) * RTP_MAX_PAYLOAD < jpegBytes.Length) ? 0 : 1; ;
+                        SendRtpPacket(RtpChannel, DestinationEndPoint, packetPayload.ToArray(), timestamp, markerBit, payloadTypeID, videoTrack.Ssrc, videoTrack.SeqNum++, m_videoRtcpSession);
+                    }
+                }
+            }
+            catch (SocketException sockExcp)
+            {
+                logger.LogError("SocketException SendJpegFrame. " + sockExcp.Message);
+            }
+        }
+
+        /// <summary>
+        /// H264 frames need a two byte header when transmitted over RTP.
+        /// </summary>
+        /// <param name="frame">The H264 encoded frame to transmit.</param>
+        /// <param name="frameSpacing">The increment to add to the RTP timestamp for each new frame.</param>
+        /// <param name="payloadType">The payload type to set on the RTP packet.</param>
+        public void SendH264Frame(uint timestamp, int payloadTypeID, byte[] frame)
+        {
+            if (m_isClosed || m_rtpEventInProgress || DestinationEndPoint == null)
+            {
+                return;
+            }
+
+            try
+            {
+                var videoTrack = m_tracks.Where(x => x.MediaType == SDPMediaTypesEnum.video && !x.IsRemote).FirstOrDefault();
+
+                if (videoTrack == null)
+                {
+                    logger.LogWarning("SendH264Frame was called on an RTP session without a video stream.");
+                }
+                else
+                {
+                    for (int index = 0; index * RTP_MAX_PAYLOAD < frame.Length; index++)
+                    {
+                        int offset = index * RTP_MAX_PAYLOAD;
+                        int payloadLength = ((index + 1) * RTP_MAX_PAYLOAD < frame.Length) ? RTP_MAX_PAYLOAD : frame.Length - index * RTP_MAX_PAYLOAD;
+                        byte[] payload = new byte[payloadLength + H264_RTP_HEADER_LENGTH];
+
+                        // Start RTP packet in frame 0x1c 0x89
+                        // Middle RTP packet in frame 0x1c 0x09
+                        // Last RTP packet in frame 0x1c 0x49
+
+                        int markerBit = 0;
+                        byte[] h264Header = new byte[] { 0x1c, 0x09 };
+
+                        if (index == 0 && frame.Length < RTP_MAX_PAYLOAD)
+                        {
+                            // First and last RTP packet in the frame.
+                            h264Header = new byte[] { 0x1c, 0x49 };
+                            markerBit = 1;
+                        }
+                        else if (index == 0)
+                        {
+                            h264Header = new byte[] { 0x1c, 0x89 };
+                        }
+                        else if ((index + 1) * RTP_MAX_PAYLOAD > frame.Length)
+                        {
+                            h264Header = new byte[] { 0x1c, 0x49 };
+                            markerBit = 1;
+                        }
+
+                        var h264Stream = frame.Skip(index * RTP_MAX_PAYLOAD).Take(payloadLength).ToList();
+                        h264Stream.InsertRange(0, h264Header);
+
+                        Buffer.BlockCopy(h264Header, 0, payload, 0, H264_RTP_HEADER_LENGTH);
+                        Buffer.BlockCopy(frame, offset, payload, H264_RTP_HEADER_LENGTH, payloadLength);
+
+                        SendRtpPacket(RtpChannel, DestinationEndPoint, payload, timestamp, markerBit, payloadTypeID, videoTrack.Ssrc, videoTrack.SeqNum++, m_videoRtcpSession);
+                    }
+                }
+            }
+            catch (SocketException sockExcp)
+            {
+                logger.LogError("SocketException SendH264Frame. " + sockExcp.Message);
+            }
+        }
+
+        /// <summary>
+        /// Sends an RTP event for a DTMF tone as per RFC2833. Sending the event requires multiple packets to be sent.
+        /// This method will hold onto the socket until all the packets required for the event have been sent. The send
+        /// can be cancelled using the cancellation token.
+        /// </summary>
+        /// <param name="rtpEvent">The RTP event to send.</param>
+        /// <param name="cancellationToken">CancellationToken to allow the operation to be cancelled prematurely.</param>
+        /// <param name="clockRate">To send an RTP event the clock rate of the underlying stream needs to be known.</param>
+        /// <param name="streamID">For multiplexed sessions the ID of the stream to send the event on. Defaults to 0
+        /// for single stream sessions.</param>
+        public async Task SendDtmfEvent(
+            RTPEvent rtpEvent,
+            CancellationToken cancellationToken,
+            int clockRate = DEFAULT_AUDIO_CLOCK_RATE)
+        {
+            if (m_isClosed || m_rtpEventInProgress == true || DestinationEndPoint == null)
+            {
+                logger.LogWarning("SendDtmfEvent request ignored as an RTP event is already in progress.");
+            }
+
+            try
+            {
+                var audioTrack = m_tracks.Where(x => x.MediaType == SDPMediaTypesEnum.audio && !x.IsRemote).FirstOrDefault();
+
+                if (audioTrack == null)
+                {
+                    logger.LogWarning("SendDtmfEvent was called on an RTP session without an audio stream.");
+                }
+                else
+                {
+                    m_rtpEventInProgress = true;
+                    uint startTimestamp = m_lastRtpTimestamp;
+
+                    // The sample period in milliseconds being used for the media stream that the event 
+                    // is being inserted into. Should be set to 50ms if main media stream is dynamic or 
+                    // sample period is unknown.
+                    int samplePeriod = RTP_EVENT_DEFAULT_SAMPLE_PERIOD_MS;
+
+                    // The RTP timestamp step corresponding to the sampling period. This can change depending
+                    // on the codec being used. For example using PCMU with a sampling frequency of 8000Hz and a sample period of 50ms
+                    // the timestamp step is 400 (8000 / (1000 / 50)). For a sample period of 20ms it's 160 (8000 / (1000 / 20)).
+                    ushort rtpTimestampStep = (ushort)(clockRate * samplePeriod / 1000);
+
+                    // If only the minimum number of packets are being sent then they are both the start and end of the event.
+                    rtpEvent.EndOfEvent = (rtpEvent.TotalDuration <= rtpTimestampStep);
+                    // The DTMF tone is generally multiple RTP events. Each event has a duration of the RTP timestamp step.
+                    rtpEvent.Duration = rtpTimestampStep;
+
+                    // Send the start of event packets.
+                    for (int i = 0; i < RTPEvent.DUPLICATE_COUNT && !cancellationToken.IsCancellationRequested; i++)
+                    {
+                        byte[] buffer = rtpEvent.GetEventPayload();
+
+                        int markerBit = (i == 0) ? 1 : 0;  // Set marker bit for the first packet in the event.
+                        SendRtpPacket(RtpChannel, DestinationEndPoint, buffer, startTimestamp, markerBit, rtpEvent.PayloadTypeID, audioTrack.Ssrc, audioTrack.SeqNum, m_audioRtcpSession);
+
+                        audioTrack.SeqNum++;
+                    }
+
+                    await Task.Delay(samplePeriod, cancellationToken);
+
+                    if (!rtpEvent.EndOfEvent)
+                    {
+                        // Send the progressive event packets 
+                        while ((rtpEvent.Duration + rtpTimestampStep) < rtpEvent.TotalDuration && !cancellationToken.IsCancellationRequested)
+                        {
+                            rtpEvent.Duration += rtpTimestampStep;
+                            byte[] buffer = rtpEvent.GetEventPayload();
+
+                            SendRtpPacket(RtpChannel, DestinationEndPoint, buffer, startTimestamp, 0, rtpEvent.PayloadTypeID, audioTrack.Ssrc, audioTrack.SeqNum, m_audioRtcpSession);
+
+                            audioTrack.SeqNum++;
+
+                            await Task.Delay(samplePeriod, cancellationToken);
+                        }
+
+                        // Send the end of event packets.
+                        for (int j = 0; j < RTPEvent.DUPLICATE_COUNT && !cancellationToken.IsCancellationRequested; j++)
+                        {
+                            rtpEvent.EndOfEvent = true;
+                            rtpEvent.Duration = rtpEvent.TotalDuration;
+                            byte[] buffer = rtpEvent.GetEventPayload();
+
+                            SendRtpPacket(RtpChannel, DestinationEndPoint, buffer, startTimestamp, 0, rtpEvent.PayloadTypeID, audioTrack.Ssrc, audioTrack.SeqNum, m_audioRtcpSession);
+
+                            audioTrack.SeqNum++;
+                        }
+                    }
+                }
+            }
+            catch (SocketException sockExcp)
+            {
+                logger.LogError("SocketException SendDtmfEvent. " + sockExcp.Message);
+            }
+            catch (TaskCanceledException)
+            {
+                logger.LogWarning("SendDtmfEvent was cancelled by caller.");
+            }
+            finally
+            {
+                m_rtpEventInProgress = false;
+            }
+        }
+
+        /// <summary>
+        /// Close the session and RTP channel.
+        /// </summary>
+        public void CloseSession(string reason)
+        {
+            if (!m_isClosed)
+            {
+                m_isClosed = true;
+
+                m_audioRtcpSession?.Close(reason);
+                m_videoRtcpSession?.Close(reason);
+
+                if (RtpChannel != null)
+                {
+                    RtpChannel.OnRTPDataReceived -= OnReceive;
+                    RtpChannel.OnControlDataReceived -= OnReceive;
+                    RtpChannel.OnClosed -= OnRTPChannelClosed;
+                    RtpChannel.Close(reason);
+                }
+
+                OnRtpClosed?.Invoke(reason);
+            }
+        }
+
+        /// <summary>
+        /// Event handler for receiving data on the RTP and Control channels. For multiplexed
+        /// sessions both RTP and RTCP packets will be received on the RTP channel.
+        /// </summary>
+        /// <param name="remoteEndPoint">The remote end point the data was received from.</param>
+        /// <param name="buffer">The data received.</param>
+        private void OnReceive(IPEndPoint remoteEndPoint, byte[] buffer)
+        {
+            //if (m_lastReceiveFromEndPoint == null || !m_lastReceiveFromEndPoint.Equals(remoteEndPoint))
+            //{
+            //    OnReceiveFromEndPointChanged?.Invoke(m_lastReceiveFromEndPoint, remoteEndPoint);
+            //    m_lastReceiveFromEndPoint = remoteEndPoint;
+            //}
+
+            // Quick sanity check on whether this is not an RTP or RTCP packet.
+            if (buffer?.Length > RTPHeader.MIN_HEADER_LEN && buffer[0] >= 128 && buffer[0] <= 191)
+            {
+                if (IsSecure && !IsSecureContextReady)
+                {
+                    logger.LogWarning("RTP or RTCP packet received before secure context ready.");
+                }
+                else if (buffer[1] == 0xC8 /* RTCP SR */ || buffer[1] == 0xC9 /* RTCP RR */)
+                {
+                    //logger.LogDebug($"RTCP packet received from {remoteEndPoint} before: {buffer.HexStr()}");
+
+                    #region RTCP packet.
+
+                    if (m_srtcpControlUnprotect != null)
+                    {
+                        int outBufLen = 0;
+                        int res = m_srtcpControlUnprotect(buffer, buffer.Length, out outBufLen);
+
+                        if (res != 0)
+                        {
+                            logger.LogWarning($"SRTCP unprotect failed, result {res}.");
+                            return;
+                        }
+                        else
+                        {
+                            buffer = buffer.Take(outBufLen).ToArray();
+                        }
+                    }
+
+                    var rtcpPkt = new RTCPCompoundPacket(buffer);
+
+                    if (rtcpPkt != null)
+                    {
+                        if (rtcpPkt.Bye != null)
+                        {
+                            // TODO: Close stream and if only stream close session.
+                            logger.LogDebug($"RTCP BYE received for SSRC ${rtcpPkt.Bye.SSRC}.");
+                        }
+                        else if (!m_isClosed)
+                        {
+                            var rtcpSession = GetRtcpSession(rtcpPkt);
+                            if (rtcpSession != null)
+                            {
+                                rtcpSession.ReportReceived(remoteEndPoint, rtcpPkt);
+                                OnReceiveReport?.Invoke(rtcpSession.MediaType, rtcpPkt);
+                            }
+                            else
+                            {
+                                logger.LogWarning("Could not match an RTCP packet against any SSRC's in the session.");
+                            }
+                        }
+                    }
+                    else
+                    {
+                        logger.LogWarning("Failed to parse RTCP compound report.");
+                    }
+
+                    #endregion
+                }
+                else
+                {
+                    #region RTP packet.
+
+                    if (!m_isClosed)
+                    {
+                        if (m_srtpUnprotect != null)
+                        {
+                            int outBufLen = 0;
+                            int res = m_srtpUnprotect(buffer, buffer.Length, out outBufLen);
+
+                            if (res != 0)
+                            {
+                                logger.LogWarning($"SRTP unprotect failed, result {res}.");
+                                return;
+                            }
+                            else
+                            {
+                                buffer = buffer.Take(outBufLen).ToArray();
+                            }
+                        }
+
+                        var rtpPacket = new RTPPacket(buffer);
+
+                        SDPMediaTypesEnum? rtpMediaType = GetMediaTypeForRtpPacket(rtpPacket.Header);
+
+                        if (RemoteRtpEventPayloadID != 0 && rtpPacket.Header.PayloadType == RemoteRtpEventPayloadID)
+                        {
+                            RTPEvent rtpEvent = new RTPEvent(rtpPacket.Payload);
+                            OnRtpEvent?.Invoke(rtpEvent);
+                        }
+                        else
+                        {
+                            OnRtpPacketReceived?.Invoke(rtpMediaType.Value, rtpPacket);
+                        }
+
+                        // Used for reporting purposes.
+                        if (rtpMediaType == SDPMediaTypesEnum.audio)
+                        {
+                            m_audioRtcpSession.RecordRtpPacketReceived(rtpPacket);
+                        }
+                        else if (rtpMediaType == SDPMediaTypesEnum.video)
+                        {
+                            m_videoRtcpSession.RecordRtpPacketReceived(rtpPacket);
+                        }
+                    }
+
+                    #endregion
+                }
+            }
+        }
+
+        /// <summary>
+        /// Attempts to determine which media stream a received RTP packet is for.
+        /// </summary>
+        /// <param name="header">The header of the received RTP packet.</param>
+        /// <returns>The media type for the received packet or null if it could not be determined.</returns>
+        private SDPMediaTypesEnum? GetMediaTypeForRtpPacket(RTPHeader header)
+        {
+            var remoteAudioTrack = m_tracks.Where(x => x.MediaType == SDPMediaTypesEnum.audio && x.IsRemote).FirstOrDefault();
+            var remoteVideoTrack = m_tracks.Where(x => x.MediaType == SDPMediaTypesEnum.video && x.IsRemote).FirstOrDefault();
+
+            if (remoteAudioTrack != null && remoteAudioTrack.Ssrc == header.SyncSource)
+            {
+                return SDPMediaTypesEnum.audio;
+            }
+            else if (remoteVideoTrack != null && remoteVideoTrack.Ssrc == header.SyncSource)
+            {
+                return SDPMediaTypesEnum.video;
+            }
+            else if (remoteAudioTrack != null && remoteAudioTrack.PayloadIDs.Contains(header.PayloadType))
+            {
+                if (remoteAudioTrack.Ssrc == 0)
+                {
+                    logger.LogDebug($"Set remote audio track SSRC to {remoteAudioTrack.Ssrc}.");
+                    remoteAudioTrack.Ssrc = header.SyncSource;
+                }
+                return SDPMediaTypesEnum.audio;
+            }
+            else if (remoteVideoTrack != null && remoteVideoTrack.PayloadIDs.Contains(header.PayloadType))
+            {
+                if (remoteVideoTrack.Ssrc == 0)
+                {
+                    logger.LogDebug($"Set remote video track SSRC to {remoteAudioTrack.Ssrc}.");
+                    remoteVideoTrack.Ssrc = header.SyncSource;
+                }
+                return SDPMediaTypesEnum.video;
+            }
+            else
+            {
+                logger.LogWarning($"An RTP packet with payload ID {header.PayloadType} was received that could not be matched to an audio or video stream.");
+                return null;
+            }
+        }
+
+        /// <summary>
+        /// Attempts to get the RTCP session that matches a received RTCP report.
+        /// </summary>
+        /// <param name="rtcpPkt">The RTCP compound packet received from the remote party.</param>
+        /// <returns>If a match could be found an SSRC the RTCP session otherwise null.</returns>
+        private RTCPSession GetRtcpSession(RTCPCompoundPacket rtcpPkt)
+        {
+            if (rtcpPkt.SenderReport != null)
+            {
+                var remoteAudioTrack = m_tracks.Where(x => x.MediaType == SDPMediaTypesEnum.audio && x.IsRemote).FirstOrDefault();
+                var remoteVideoTrack = m_tracks.Where(x => x.MediaType == SDPMediaTypesEnum.video && x.IsRemote).FirstOrDefault();
+
+                if (remoteAudioTrack != null && rtcpPkt.SenderReport.SSRC == remoteAudioTrack.Ssrc)
+                {
+                    return m_audioRtcpSession;
+                }
+                else if (remoteVideoTrack != null && rtcpPkt.SenderReport.SSRC == remoteVideoTrack.Ssrc)
+                {
+                    return m_videoRtcpSession;
+                }
+            }
+            else if (rtcpPkt.ReceiverReport != null)
+            {
+                var localAudioTrack = m_tracks.Where(x => x.MediaType == SDPMediaTypesEnum.audio && !x.IsRemote).FirstOrDefault();
+                var localVideoTrack = m_tracks.Where(x => x.MediaType == SDPMediaTypesEnum.video && !x.IsRemote).FirstOrDefault();
+
+                if (localAudioTrack != null && rtcpPkt.ReceiverReport.SSRC == localAudioTrack.Ssrc)
+                {
+                    return m_audioRtcpSession;
+                }
+                else if (localVideoTrack != null && rtcpPkt.ReceiverReport.SSRC == localVideoTrack.Ssrc)
+                {
+                    return m_videoRtcpSession;
+                }
+            }
+
+            // No match on SR/RR SSRC. Check the individual reception reports for a known SSRC.
+            List<ReceptionReportSample> receptionReports = null;
+
+            if (rtcpPkt.SenderReport != null)
+            {
+                receptionReports = rtcpPkt.SenderReport.ReceptionReports;
+            }
+            else if (rtcpPkt.ReceiverReport != null)
+            {
+                receptionReports = rtcpPkt.ReceiverReport.ReceptionReports;
+            }
+
+            if (receptionReports != null && receptionReports.Count > 0)
+            {
+                var localAudioTrack = m_tracks.Where(x => x.MediaType == SDPMediaTypesEnum.audio && !x.IsRemote).FirstOrDefault();
+                var localVideoTrack = m_tracks.Where(x => x.MediaType == SDPMediaTypesEnum.video && !x.IsRemote).FirstOrDefault();
+
+                foreach (var recRep in receptionReports)
+                {
+                    if (localAudioTrack != null && recRep.SSRC == localAudioTrack.Ssrc)
+                    {
+                        return m_audioRtcpSession;
+                    }
+                    else if (localVideoTrack != null && recRep.SSRC == localVideoTrack.Ssrc)
+                    {
+                        return m_videoRtcpSession;
+                    }
+                }
+            }
+
+            return null;
+        }
+
+        /// <summary>
+        /// Does the actual sending of an RTP packet using the specified data and header values.
+        /// </summary>
+        /// <param name="rtpChannel">The RTP channel to send from.</param>
+        /// <param name="dstRtpSocket">Destination to send to.</param>
+        /// <param name="data">The RTP packet payload.</param>
+        /// <param name="timestamp">The RTP header timestamp.</param>
+        /// <param name="markerBit">The RTP header marker bit.</param>
+        /// <param name="payloadType">The RTP header payload type.</param>
+        private void SendRtpPacket(RTPChannel rtpChannel, IPEndPoint dstRtpSocket, byte[] data, uint timestamp, int markerBit, int payloadType, uint ssrc, ushort seqNum, RTCPSession rtcpSession)
+        {
+            if (IsSecure && !IsSecureContextReady)
+            {
+                logger.LogWarning("SendRtpPacket cannot be called on a secure session before calling SetSecurityContext.");
+            }
+            else
+            {
+                int srtpProtectionLength = (m_srtpProtect != null) ? SRTP_MAX_PREFIX_LENGTH : 0;
+
+                RTPPacket rtpPacket = new RTPPacket(data.Length + srtpProtectionLength);
+                rtpPacket.Header.SyncSource = ssrc;
+                rtpPacket.Header.SequenceNumber = seqNum;
+                rtpPacket.Header.Timestamp = timestamp;
+                rtpPacket.Header.MarkerBit = markerBit;
+                rtpPacket.Header.PayloadType = payloadType;
+
+                Buffer.BlockCopy(data, 0, rtpPacket.Payload, 0, data.Length);
+
+                var rtpBuffer = rtpPacket.GetBytes();
+
+                if (m_srtpProtect == null)
+                {
+                    rtpChannel.SendAsync(RTPChannelSocketsEnum.RTP, dstRtpSocket, rtpBuffer);
+                }
+                else
+                {
+                    int outBufLen = 0;
+                    int rtperr = m_srtpProtect(rtpBuffer, rtpBuffer.Length - srtpProtectionLength, out outBufLen);
+                    if (rtperr != 0)
+                    {
+                        logger.LogError("SendRTPPacket protection failed, result " + rtperr + ".");
+                    }
+                    else
+                    {
+                        rtpChannel.SendAsync(RTPChannelSocketsEnum.RTP, dstRtpSocket, rtpBuffer.Take(outBufLen).ToArray());
+                    }
+                }
+                m_lastRtpTimestamp = timestamp;
+
+                rtcpSession?.RecordRtpPacketSend(rtpPacket);
+            }
+        }
+
+        /// <summary>
+        /// Sends the RTCP report to the remote call party.
+        /// </summary>
+        /// <param name="report">RTCP report to send.</param>
+        private void SendRtcpReport(SDPMediaTypesEnum mediaType, RTCPCompoundPacket report)
+        {
+            if (IsSecure && !IsSecureContextReady)
+            {
+                logger.LogWarning("SendRtcpReport cannot be called on a secure session before calling SetSecurityContext.");
+            }
+            else if (ControlDestinationEndPoint != null)
+            {
+                var reportBytes = report.GetBytes();
+
+                //logger.LogDebug($"SendRtcpReport: {reportBytes.HexStr()}");
+
+                var sendOnSocket = (m_isRtcpMultiplexed) ? RTPChannelSocketsEnum.RTP : RTPChannelSocketsEnum.Control;
+
+                if (m_srtcpControlProtect == null)
+                {
+                    RtpChannel.SendAsync(sendOnSocket, ControlDestinationEndPoint, reportBytes);
+                }
+                else
+                {
+                    byte[] sendBuffer = new byte[reportBytes.Length + SRTP_MAX_PREFIX_LENGTH];
+                    Buffer.BlockCopy(reportBytes, 0, sendBuffer, 0, reportBytes.Length);
+
+                    int outBufLen = 0;
+                    int rtperr = m_srtcpControlProtect(sendBuffer, sendBuffer.Length - SRTP_MAX_PREFIX_LENGTH, out outBufLen);
+                    if (rtperr != 0)
+                    {
+                        logger.LogWarning("SRTP RTCP packet protection failed, result " + rtperr + ".");
+                    }
+                    else
+                    {
+                        RtpChannel.SendAsync(sendOnSocket, ControlDestinationEndPoint, sendBuffer.Take(outBufLen).ToArray());
+                    }
+                }
+
+                OnSendReport?.Invoke(mediaType, report);
+            }
+        }
+
+        /// <summary>
+        /// Utility function to create RtpJpegHeader either for initial packet or template for further packets
+        /// 
+        /// <code>
+        /// 0                   1                   2                   3
+        /// 0 1 2 3 4 5 6 7 8 9 0 1 2 3 4 5 6 7 8 9 0 1 2 3 4 5 6 7 8 9 0 1
+        /// +-+-+-+-+-+-+-+-+-+-+-+-+-+-+-+-+-+-+-+-+-+-+-+-+-+-+-+-+-+-+-+-+
+        /// | Type-specific |              Fragment Offset                  |
+        /// +-+-+-+-+-+-+-+-+-+-+-+-+-+-+-+-+-+-+-+-+-+-+-+-+-+-+-+-+-+-+-+-+
+        /// |      Type     |       Q       |     Width     |     Height    |
+        /// +-+-+-+-+-+-+-+-+-+-+-+-+-+-+-+-+-+-+-+-+-+-+-+-+-+-+-+-+-+-+-+-+
+        /// </code>
+        /// </summary>
+        /// <param name="fragmentOffset"></param>
+        /// <param name="quality"></param>
+        /// <param name="width"></param>
+        /// <param name="height"></param>
+        /// <returns></returns>
+        private static byte[] CreateLowQualityRtpJpegHeader(uint fragmentOffset, int quality, int width, int height)
+        {
+            byte[] rtpJpegHeader = new byte[8] { 0x00, 0x00, 0x00, 0x00, 0x01, 0x00, 0x00, 0x00 };
+
+            // Byte 0: Type specific
+            //http://tools.ietf.org/search/rfc2435#section-3.1.1
+
+            // Bytes 1 to 3: Three byte fragment offset
+            //http://tools.ietf.org/search/rfc2435#section-3.1.2
+
+            if (BitConverter.IsLittleEndian)
+            {
+                fragmentOffset = NetConvert.DoReverseEndian(fragmentOffset);
+            }
+
+            byte[] offsetBytes = BitConverter.GetBytes(fragmentOffset);
+            rtpJpegHeader[1] = offsetBytes[2];
+            rtpJpegHeader[2] = offsetBytes[1];
+            rtpJpegHeader[3] = offsetBytes[0];
+
+            // Byte 4: JPEG Type.
+            //http://tools.ietf.org/search/rfc2435#section-3.1.3
+
+            //Byte 5: http://tools.ietf.org/search/rfc2435#section-3.1.4 (Q)
+            rtpJpegHeader[5] = (byte)quality;
+
+            // Byte 6: http://tools.ietf.org/search/rfc2435#section-3.1.5 (Width)
+            rtpJpegHeader[6] = (byte)(width / 8);
+
+            // Byte 7: http://tools.ietf.org/search/rfc2435#section-3.1.6 (Height)
+            rtpJpegHeader[7] = (byte)(height / 8);
+
+            return rtpJpegHeader;
+        }
+
+        /// <summary>
+        /// Event handler for the RTP channel closure.
+        /// </summary>
+        private void OnRTPChannelClosed(string reason)
+        {
+            CloseSession(reason);
+        }
+
+        protected virtual void Dispose(bool disposing)
+        {
+            CloseSession(null);
+        }
+
+        public void Dispose()
+        {
+            CloseSession(null);
+        }
+    }
+}